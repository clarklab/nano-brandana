@import url('https://fonts.googleapis.com/css2?family=JetBrains+Mono:wght@400;700&display=swap');
@tailwind base;
@tailwind components;
@tailwind utilities;

@layer base {
  /* Use dvh (dynamic viewport height) which respects mobile browser toolbars */
  :root {
    /* Fallback for browsers that don't support dvh */
    --vh-full: 100vh;
    /* Header height on mobile (logo + padding) */
    --header-height: 68px;
    /* Mobile tab bar height */
    --tab-bar-height: 64px;
    /* Safe area for iOS home indicator */
    --safe-area-bottom: env(safe-area-inset-bottom, 0px);
  }

  @supports (height: 100dvh) {
    :root {
      --vh-full: 100dvh;
    }
  }

  html, body, #root {
    height: var(--vh-full);
    overflow: hidden;
  }

  body {
    @apply bg-white text-black font-mono;
    font-family: 'JetBrains Mono', monospace;
    /* Prevent overscroll bounce on iOS */
    overscroll-behavior: none;
    /* Support iOS safe areas */
    padding-bottom: var(--safe-area-bottom);
  }

<<<<<<< HEAD
  /* Dark mode base styles */
  .dark body {
    @apply bg-gray-900 text-gray-100;
  }

  /* Smooth theme transition */
  html {
    transition: background-color 0.2s ease-in-out;
=======
  /* Material Symbols icon styling - hide text until font loads */
  .material-symbols-outlined {
    display: inline-flex;
    align-items: center;
    justify-content: center;
    overflow: hidden;
    /* Hide text until font loads */
    visibility: hidden;
  }

  /* Show icons once font is loaded */
  .material-symbols-loaded .material-symbols-outlined {
    visibility: visible;
>>>>>>> 5776cb37
  }
}
<|MERGE_RESOLUTION|>--- conflicted
+++ resolved
@@ -36,7 +36,6 @@
     padding-bottom: var(--safe-area-bottom);
   }
 
-<<<<<<< HEAD
   /* Dark mode base styles */
   .dark body {
     @apply bg-gray-900 text-gray-100;
@@ -45,7 +44,8 @@
   /* Smooth theme transition */
   html {
     transition: background-color 0.2s ease-in-out;
-=======
+  }
+
   /* Material Symbols icon styling - hide text until font loads */
   .material-symbols-outlined {
     display: inline-flex;
@@ -59,6 +59,5 @@
   /* Show icons once font is loaded */
   .material-symbols-loaded .material-symbols-outlined {
     visibility: visible;
->>>>>>> 5776cb37
   }
 }
